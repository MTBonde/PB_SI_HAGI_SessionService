name: CD - Build and Push Docker Image

on:
  push:
    branches: [main]
  pull_request:
    branches: [main]

jobs:
  docker:
    runs-on: ubuntu-latest
    permissions:
      contents: read
      packages: write

    steps:
      - name: Checkout code
        uses: actions/checkout@v4

      - name: Login to GitHub Container Registry
        uses: docker/login-action@v3
        with:
          registry: ghcr.io
          username: ${{ github.actor }}
          password: ${{ secrets.GITHUB_TOKEN }}

      - name: Build and push Docker image
        run: |
          IMAGE_NAME=ghcr.io/mtbonde/hagi-sessionservice
<<<<<<< HEAD
          VERSION=0.4.0
=======
          VERSION=0.3.1
>>>>>>> f68ed938

          docker build -t $IMAGE_NAME:$VERSION -t $IMAGE_NAME:latest ./SessionService
          docker push $IMAGE_NAME --all-tags<|MERGE_RESOLUTION|>--- conflicted
+++ resolved
@@ -27,11 +27,7 @@
       - name: Build and push Docker image
         run: |
           IMAGE_NAME=ghcr.io/mtbonde/hagi-sessionservice
-<<<<<<< HEAD
           VERSION=0.4.0
-=======
-          VERSION=0.3.1
->>>>>>> f68ed938
-
+          
           docker build -t $IMAGE_NAME:$VERSION -t $IMAGE_NAME:latest ./SessionService
           docker push $IMAGE_NAME --all-tags